/*
 * Copyright 2006-2012 the original author or authors.
 *
 * Licensed under the Apache License, Version 2.0 (the "License");
 * you may not use this file except in compliance with the License.
 * You may obtain a copy of the License at
 *
 *      http://www.apache.org/licenses/LICENSE-2.0
 *
 * Unless required by applicable law or agreed to in writing, software
 * distributed under the License is distributed on an "AS IS" BASIS,
 * WITHOUT WARRANTIES OR CONDITIONS OF ANY KIND, either express or implied.
 * See the License for the specific language governing permissions and
 * limitations under the License.
 */
package org.springframework.batch.support.transaction;

import java.io.IOException;
import java.io.UnsupportedEncodingException;
import java.io.Writer;
import java.nio.ByteBuffer;
import java.nio.channels.FileChannel;

import org.springframework.batch.item.WriteFailedException;
import org.springframework.transaction.support.TransactionSynchronizationAdapter;
import org.springframework.transaction.support.TransactionSynchronizationManager;

/**
 * Wrapper for a {@link FileChannel} that delays actually writing to or closing the
 * buffer if a transaction is active. If a transaction is detected on the call
 * to {@link #write(String)} the parameter is buffered and passed on to the
 * underlying writer only when the transaction is committed.
 * 
 * @author Dave Syer
 * @author Michael Minella
 * 
 */
public class TransactionAwareBufferedWriter extends Writer {

	private final Object bufferKey;

	private final Object closeKey;

	private FileChannel channel;

	private final Runnable closeCallback;

	// default encoding for writing to output files - set to UTF-8.
	private static final String DEFAULT_CHARSET = "UTF-8";

	private String encoding = DEFAULT_CHARSET;

<<<<<<< HEAD
=======
	private boolean forceSync = false;

>>>>>>> 853c960b
	/**
	 * Create a new instance with the underlying file channel provided, and a callback
	 * to execute on close. The callback should clean up related resources like
	 * output streams or channels.
	 * 
	 * @param channel channel used to do the actual file IO
	 * @param closeCallback callback to execute on close
	 */
	public TransactionAwareBufferedWriter(FileChannel channel, Runnable closeCallback) {
		super();
		this.channel = channel;
		this.closeCallback = closeCallback;
		this.bufferKey = new Object();
		this.closeKey = new Object();
	}

	public void setEncoding(String encoding) {
		this.encoding = encoding;
	}

	/**
	 * Flag to indicate that changes should be force-synced to disk on flush.
	 * Defaults to false, which means that even with a local disk changes could
	 * be lost if the OS crashes in between a write and a cache flush. Setting
	 * to true may result in slower performance for usage patterns involving
	 * many frequent writes.
	 * 
	 * @param forceSync the flag value to set
	 */
	public void setForceSync(boolean forceSync) {
		this.forceSync = forceSync;
	}

	/**
	 * @return
	 */
	private StringBuffer getCurrentBuffer() {

		if (!TransactionSynchronizationManager.hasResource(bufferKey)) {

			TransactionSynchronizationManager.bindResource(bufferKey, new StringBuffer());

			TransactionSynchronizationManager.registerSynchronization(new TransactionSynchronizationAdapter() {
				@Override
				public void afterCompletion(int status) {
					clear();
				}

				@Override
				public void beforeCommit(boolean readOnly) {
					try {
						if(!readOnly) {
							complete();
						}
					}
					catch (IOException e) {
						throw new FlushFailedException("Could not write to output buffer", e);
					}
				}

				private void complete() throws IOException {
					StringBuffer buffer = (StringBuffer) TransactionSynchronizationManager.getResource(bufferKey);
					if (buffer != null) {
						String string = buffer.toString();
						byte[] bytes = string.getBytes(encoding);
						int bufferLength = bytes.length;
						ByteBuffer bb = ByteBuffer.wrap(bytes);
						int bytesWritten = channel.write(bb);
						if(bytesWritten != bufferLength) {
							throw new IOException("All bytes to be written were not successfully written");
						}
						if (forceSync) {
							channel.force(false);
						}
						if (TransactionSynchronizationManager.hasResource(closeKey)) {
							closeCallback.run();
						}
					}
				}

				private void clear() {
					if (TransactionSynchronizationManager.hasResource(bufferKey)) {
						TransactionSynchronizationManager.unbindResource(bufferKey);
					}
					if (TransactionSynchronizationManager.hasResource(closeKey)) {
						TransactionSynchronizationManager.unbindResource(closeKey);
					}
				}

			});

		}

		return (StringBuffer) TransactionSynchronizationManager.getResource(bufferKey);

	}

	/**
	 * Convenience method for clients to determine if there is any unflushed
	 * data.
	 * 
	 * @return the current size (in bytes) of unflushed buffered data
	 */
	public long getBufferSize() {
		if (!transactionActive()) {
			return 0L;
		}
		try {
			return getCurrentBuffer().toString().getBytes(encoding).length;
		} catch (UnsupportedEncodingException e) {
			throw new WriteFailedException("Could not determine buffer size because of unsupported encoding: " + encoding, e);
		}
	}

	/**
	 * @return
	 */
	private boolean transactionActive() {
		return TransactionSynchronizationManager.isActualTransactionActive();
	}

	/*
	 * (non-Javadoc)
	 * 
	 * @see java.io.Writer#close()
	 */
	@Override
	public void close() throws IOException {
		if (transactionActive()) {
			if (getCurrentBuffer().length() > 0) {
				TransactionSynchronizationManager.bindResource(closeKey, Boolean.TRUE);
			}
			return;
		}
		closeCallback.run();
	}

	/*
	 * (non-Javadoc)
	 * 
	 * @see java.io.Writer#flush()
	 */
	@Override
	public void flush() throws IOException {
		if (!transactionActive() && forceSync) {
			channel.force(false);
		}
	}

	/*
	 * (non-Javadoc)
	 * 
	 * @see java.io.Writer#write(char[], int, int)
	 */
	@Override
	public void write(char[] cbuf, int off, int len) throws IOException {

		if (!transactionActive()) {
			char [] subArray = new char[len];
			System.arraycopy(cbuf, off, subArray, 0, len);
			byte[] bytes = new String(subArray).getBytes(encoding);
			int length = bytes.length;
			ByteBuffer bb = ByteBuffer.wrap(bytes);
			int bytesWritten = channel.write(bb);
			if(bytesWritten != length) {
				throw new IOException("Unable to write all data.  Bytes to write: " + len + ".  Bytes written: " + bytesWritten);
			}
			return;
		}

		StringBuffer buffer = getCurrentBuffer();
		buffer.append(cbuf, off, len);
	}
}<|MERGE_RESOLUTION|>--- conflicted
+++ resolved
@@ -30,10 +30,10 @@
  * buffer if a transaction is active. If a transaction is detected on the call
  * to {@link #write(String)} the parameter is buffered and passed on to the
  * underlying writer only when the transaction is committed.
- * 
+ *
  * @author Dave Syer
  * @author Michael Minella
- * 
+ *
  */
 public class TransactionAwareBufferedWriter extends Writer {
 
@@ -50,16 +50,13 @@
 
 	private String encoding = DEFAULT_CHARSET;
 
-<<<<<<< HEAD
-=======
 	private boolean forceSync = false;
 
->>>>>>> 853c960b
 	/**
 	 * Create a new instance with the underlying file channel provided, and a callback
 	 * to execute on close. The callback should clean up related resources like
 	 * output streams or channels.
-	 * 
+	 *
 	 * @param channel channel used to do the actual file IO
 	 * @param closeCallback callback to execute on close
 	 */
@@ -81,7 +78,7 @@
 	 * be lost if the OS crashes in between a write and a cache flush. Setting
 	 * to true may result in slower performance for usage patterns involving
 	 * many frequent writes.
-	 * 
+	 *
 	 * @param forceSync the flag value to set
 	 */
 	public void setForceSync(boolean forceSync) {
@@ -155,7 +152,7 @@
 	/**
 	 * Convenience method for clients to determine if there is any unflushed
 	 * data.
-	 * 
+	 *
 	 * @return the current size (in bytes) of unflushed buffered data
 	 */
 	public long getBufferSize() {
@@ -178,7 +175,7 @@
 
 	/*
 	 * (non-Javadoc)
-	 * 
+	 *
 	 * @see java.io.Writer#close()
 	 */
 	@Override
@@ -194,7 +191,7 @@
 
 	/*
 	 * (non-Javadoc)
-	 * 
+	 *
 	 * @see java.io.Writer#flush()
 	 */
 	@Override
@@ -206,7 +203,7 @@
 
 	/*
 	 * (non-Javadoc)
-	 * 
+	 *
 	 * @see java.io.Writer#write(char[], int, int)
 	 */
 	@Override
