--- conflicted
+++ resolved
@@ -1,232 +1,3 @@
-<<<<<<< HEAD
-package org.springframework.batch.item.file;
-
-import java.io.BufferedReader;
-import java.io.IOException;
-import java.io.InputStreamReader;
-import java.nio.charset.Charset;
-
-import org.apache.commons.logging.Log;
-import org.apache.commons.logging.LogFactory;
-import org.springframework.batch.item.ItemReader;
-import org.springframework.batch.item.ReaderNotOpenException;
-import org.springframework.batch.item.file.mapping.LineMapper;
-import org.springframework.batch.item.file.separator.RecordSeparatorPolicy;
-import org.springframework.batch.item.file.separator.SimpleRecordSeparatorPolicy;
-import org.springframework.batch.item.support.AbstractItemCountingItemStreamItemReader;
-import org.springframework.beans.factory.InitializingBean;
-import org.springframework.core.io.Resource;
-import org.springframework.util.Assert;
-import org.springframework.util.ClassUtils;
-
-/**
- * Restartable {@link ItemReader} that reads lines from input
- * {@link #setResource(Resource)}. Line is defined by the
- * {@link #setRecordSeparatorPolicy(RecordSeparatorPolicy)} and mapped to item
- * using {@link #setLineMapper(LineMapper)}.
- * 
- * @author Robert Kasanicky
- */
-public class FlatFileItemReader<T> extends AbstractItemCountingItemStreamItemReader<T> implements
-		ResourceAwareItemReaderItemStream<T>, InitializingBean {
-
-	private static final Log logger = LogFactory.getLog(FlatFileItemReader.class);
-
-	// default encoding for input files
-	public static final String DEFAULT_CHARSET = Charset.defaultCharset().name();
-
-	private RecordSeparatorPolicy recordSeparatorPolicy = new SimpleRecordSeparatorPolicy();
-
-	private Resource resource;
-
-	private BufferedReader reader;
-
-	private int lineCount = 0;
-
-	private String[] comments = new String[] { "#" };
-
-	private boolean noInput = false;
-
-	private String encoding = DEFAULT_CHARSET;
-
-	private LineMapper<T> lineMapper;
-
-	private int linesToSkip = 0;
-
-	private LineCallbackHandler skippedLinesCallback;
-
-	public FlatFileItemReader() {
-		setName(ClassUtils.getShortName(FlatFileItemReader.class));
-	}
-
-	/**
-	 * @param skippedLinesCallback will be called for each one of the initial skipped
-	 * lines before any items are read.
-	 */
-	public void setSkippedLinesCallback(LineCallbackHandler skippedLinesCallback) {
-		this.skippedLinesCallback = skippedLinesCallback;
-	}
-
-	/**
-	 * Public setter for the number of lines to skip at the start of a file. Can
-	 * be used if the file contains a header without useful (column name)
-	 * information, and without a comment delimiter at the beginning of the
-	 * lines.
-	 * 
-	 * @param linesToSkip the number of lines to skip
-	 */
-	public void setLinesToSkip(int linesToSkip) {
-		this.linesToSkip = linesToSkip;
-	}
-
-	/**
-	 * Setter for line mapper. This property is required to be set.
-	 * @param lineMapper maps line to item
-	 */
-	public void setLineMapper(LineMapper<T> lineMapper) {
-		this.lineMapper = lineMapper;
-	}
-
-	/**
-	 * Setter for the encoding for this input source. Default value is
-	 * {@link #DEFAULT_CHARSET}.
-	 * 
-	 * @param encoding a properties object which possibly contains the encoding
-	 * for this input file;
-	 */
-	public void setEncoding(String encoding) {
-		this.encoding = encoding;
-	}
-
-	/**
-	 * Setter for comment prefixes. Can be used to ignore header lines as well
-	 * by using e.g. the first couple of column names as a prefix.
-	 * 
-	 * @param comments an array of comment line prefixes.
-	 */
-	public void setComments(String[] comments) {
-		this.comments = new String[comments.length];
-		System.arraycopy(comments, 0, this.comments, 0, comments.length);
-	}
-
-	/**
-	 * Public setter for the input resource.
-	 */
-	public void setResource(Resource resource) {
-		this.resource = resource;
-	}
-
-	/**
-	 * Public setter for the recordSeparatorPolicy. Used to determine where the
-	 * line endings are and do things like continue over a line ending if inside
-	 * a quoted string.
-	 * 
-	 * @param recordSeparatorPolicy the recordSeparatorPolicy to set
-	 */
-	public void setRecordSeparatorPolicy(RecordSeparatorPolicy recordSeparatorPolicy) {
-		this.recordSeparatorPolicy = recordSeparatorPolicy;
-	}
-
-	/**
-	 * @return string corresponding to logical record according to
-	 * {@link #setRecordSeparatorPolicy(RecordSeparatorPolicy)} (might span
-	 * multiple lines in file).
-	 */
-	@Override
-	protected T doRead() throws Exception {
-		if (noInput) {
-			return null;
-		}
-		String line = readLine();
-		String record = line;
-		if (line != null) {
-			while (line != null && !recordSeparatorPolicy.isEndOfRecord(record)) {
-				record = recordSeparatorPolicy.preProcess(record) + (line = readLine());
-			}
-		}
-		String logicalLine = recordSeparatorPolicy.postProcess(record);
-		if (logicalLine == null) {
-			return null;
-		}
-		else {
-			return lineMapper.mapLine(logicalLine, lineCount);
-		}
-	}
-
-	/**
-	 * @return next line (skip comments).
-	 */
-	private String readLine() {
-
-		if (reader == null) {
-			throw new ReaderNotOpenException("Reader must be open before it can be read.");
-		}
-
-		String line = null;
-
-		try {
-			line = this.reader.readLine();
-			if (line == null) {
-				return null;
-			}
-			lineCount++;
-			while (isComment(line)) {
-				line = reader.readLine();
-				if (line == null) {
-					return null;
-				}
-				lineCount++;
-			}
-		}
-		catch (IOException e) {
-			throw new FlatFileParseException("Unable to read from resource: [" + resource + "]", e, line, lineCount );
-		}
-		return line;
-	}
-
-	private boolean isComment(String line) {
-		for (String prefix : comments) {
-			if (line.startsWith(prefix)) {
-				return true;
-			}
-		}
-		return false;
-	}
-
-	@Override
-	protected void doClose() throws Exception {
-		lineCount = 0;
-		reader.close();
-
-	}
-
-	@Override
-	protected void doOpen() throws Exception {
-		Assert.notNull(resource, "Input resource must be set");
-		Assert.notNull(recordSeparatorPolicy, "RecordSeparatorPolicy must be set");
-
-		noInput = false;
-		if (!resource.exists()) {
-			noInput = true;
-			logger.warn("Input resource does not exist");
-			return;
-		}
-
-		reader = new BufferedReader(new InputStreamReader(resource.getInputStream(), encoding));
-		for (int i = 0; i < linesToSkip; i++) {
-			String line = readLine();
-			if (skippedLinesCallback != null) {
-				skippedLinesCallback.handleLine(line);
-			}
-		}
-	}
-
-	public void afterPropertiesSet() throws Exception {
-		Assert.notNull(lineMapper, "LineMapper is required");
-	}
-
-}
-=======
 /*
  * Copyright 2006-2007 the original author or authors.
  *
@@ -520,5 +291,4 @@
 		return null;
 	}
 
-}
->>>>>>> 9cac014d
+}